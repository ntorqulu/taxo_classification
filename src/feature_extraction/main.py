--- conflicted
+++ resolved
@@ -1,7 +1,6 @@
 import pandas as pd
 import numpy as np
 import torch
-<<<<<<< HEAD
 import multiprocessing as mp
 from functools import partial
 from collections import Counter
@@ -31,13 +30,6 @@
         }
     
     def load_sequences(self, file_path, verbose=True):
-=======
-
-class SequenceCoder:
-    LETTERS = ('A', 'T', 'C', 'G')
-
-    def load_sequences(self, file_path):
->>>>>>> 7753a751
         """
         Load sequences from a CSV file with progress reporting for large files.
         The CSV file should have a column named 'sequence'.
@@ -64,13 +56,9 @@
             elapsed = time.time() - start_time
             print(f"Loaded {len(self.sequences)} sequences in {elapsed:.2f} seconds")
 
-<<<<<<< HEAD
     # ===== K-MER ENCODING OPTIMIZATIONS =====
     
     def kmerize_one_seq_optimized(self, sequence, k, write_number_of_occurrences=True):
-=======
-    def kmerize_one_seq(self, sequence: str, k: int, write_number_of_occurrences: bool = True) -> np.ndarray:
->>>>>>> 7753a751
         """
         Optimized version of k-mer counting for a single sequence.
         """
@@ -121,7 +109,6 @@
         Given a k-mer, return its numbering (the 0-based position in 1-hot representation).
         Now with error handling.
         """
-<<<<<<< HEAD
         try:
             digits = []
             for letter in kmer:
@@ -139,20 +126,6 @@
     
     def coding_kmer_optimized(self, sequences=None, k=3, write_number_of_occurrences=True,
                              batch_size=1000, n_jobs=None):
-=======
-        digits = []
-        for letter in kmer:
-            digits.append(SequenceCoder.LETTERS.index(letter))
-
-        # digits = np.array(digits)
-        digits = torch.tensor(digits)
-
-        numbering = (digits * self.multiplyBy).sum()
-
-        return numbering
-
-    def coding_kmer(self,sequences = None, k = 1, write_number_of_occurrences=True):
->>>>>>> 7753a751
         """
         Optimized k-mer encoding with parallel processing for large datasets.
         """
@@ -424,16 +397,6 @@
             return self.pad_and_batch_bit_vectors(bits_features)
         
         return bits_features
-<<<<<<< HEAD
-=======
-
-
-def kmer_encoder(sequence: str, k: int) -> np.ndarray:
-    kmer = SequenceCoder().kmerize_one_seq(sequence, k)
-    return kmer
-
-
->>>>>>> 7753a751
     
     def _process_bit_batch(self, sequences, bits):
         """Helper function for parallel bit encoding processing"""
@@ -493,7 +456,6 @@
             raise ValueError(f"Unknown method: {method}")
 
 
-<<<<<<< HEAD
 # Example usage
 if __name__ == "__main__":
     # Create encoder
@@ -536,33 +498,4 @@
     except Exception as e:
         print(f"Error: {e}")
         import traceback
-        traceback.print_exc()
-=======
-    # externally loaded:
-    print()
-    file_path = "data/small_dataset.csv"
-    entries = pd.read_csv(file_path)
-    sequences = list(entries.sequence)
-    coder = SequenceCoder()
-    print('output of the kmer coding when loading data from a file')
-    print('For k = 1:')
-    print(coder.coding_kmer(sequences = sequences, k=1))
-    print('For k = 2:')
-    print(coder.coding_kmer(sequences = sequences, k=2))
-    print('For k = 3:')
-    print(coder.coding_kmer(sequences = sequences, k=3))
-    print('For k = 4:')
-    print(coder.coding_kmer(sequences = sequences, k=4))
-    print('One-hot-encoding:')
-    print('as a matrix:')
-    print(coder.coding_one_hot_4rowMatrix(sequences = sequences))
-    print('as a 1D array:')
-    print('4 digits per letter:')
-    print(coder.coding_one_hot_bit(sequences = sequences, bits=4))
-    print('3 digits per letter:')
-    print(coder.coding_one_hot_bit(sequences = sequences, bits=3))
-    print('2 digits per letter:')
-    print(coder.coding_one_hot_bit(sequences = sequences, bits=2))
-    print('1 digit per letter:')
-    print(coder.coding_one_hot_bit(sequences = sequences, bits=1))
->>>>>>> 7753a751
+        traceback.print_exc()